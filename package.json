--- conflicted
+++ resolved
@@ -47,13 +47,7 @@
   },
   "dependencies": {
     "express": "^4.19.2",
-<<<<<<< HEAD
-    "jinaga": "^6.1.1",
-    "node-forge": "^1.3.1",
+    "jinaga": "^6.1.2",
     "pg": "^8.11.5"
-=======
-    "jinaga": "^6.1.2",
-    "pg": "^8.11.3"
->>>>>>> 0b5e3a52
   }
 }